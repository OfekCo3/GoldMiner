--- conflicted
+++ resolved
@@ -240,11 +240,7 @@
         Position pos{400.0f, 450.0f};
         Velocity vel{1.2f, -1.5f};
         Sprite sprite{SpriteID::BALL};
-<<<<<<< HEAD
-        Collider collider{30.0f, 30.0f};
-=======
         Collider collider{10.0f, 10.0f};
->>>>>>> 9df64ac4
         BallTag tag;
 
         e.addAll(pos, vel, sprite, collider, tag);
@@ -439,9 +435,6 @@
             }
         }
     }
-<<<<<<< HEAD
-}// namespace breakout
-=======
 
     void BreakAnimationSystem(float deltaTime) {
         bagel::Mask breakMask;
@@ -460,16 +453,4 @@
             }
         }
     }
-
-
-
-
-
-
-}
-
-
-
-
-// namespace breakout
->>>>>>> 9df64ac4
+} //namespace breakout;